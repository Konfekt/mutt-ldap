#!/usr/bin/env python3

# Copyright (C) 2008-2013  W. Trevor King
# Copyright (C) 2012-2024  Wade Berrier
# Copyright (C) 2012       Niels de Vos
#
# This program is free software: you can redistribute it and/or modify
# it under the terms of the GNU General Public License as published by
# the Free Software Foundation, either version 3 of the License, or
# (at your option) any later version.
#
# This program is distributed in the hope that it will be useful,
# but WITHOUT ANY WARRANTY; without even the implied warranty of
# MERCHANTABILITY or FITNESS FOR A PARTICULAR PURPOSE.  See the
# GNU General Public License for more details.
#
# You should have received a copy of the GNU General Public License
# along with this program.  If not, see <http://www.gnu.org/licenses/>.

"LDAP address searches for Mutt (ldap3 backend)"

import argparse
import configparser as _configparser
import hashlib as _hashlib
import json as _json
import locale as _locale
import logging as _logging
import os as _os
import os.path as _os_path
<<<<<<< HEAD
import pickle as _pickle
import shlex as _shlex
=======
>>>>>>> 3d7e23a2
import subprocess
import pickle as _pickle
import sys as _sys
import textwrap
import time as _time

# ldap3 replaces python-ldap
from ldap3 import Server as _L3Server, Connection as _L3Connection, SUBTREE as _L3_SUBTREE, SASL as _L3_SASL, GSSAPI as _L3_GSSAPI, ALL as _L3_ALL
from ldap3.core.exceptions import LDAPException as _L3_LDAPException
from ldap3.utils.conv import escape_filter_chars as _l3_escape_filter_chars

_xdg_import_error = None
_has_xdg = True
try:
    import xdg.BaseDirectory as _xdg_basedirectory
except ImportError as e:
    _has_xdg = False
    _xdg_basedirectory = None
    _xdg_import_error = e

def _log_xdg_import_error():
    # Log at most once.
    global _xdg_import_error
    if _xdg_import_error is not None:
        LOG.warning('python-xdg not available; falling back to ~/.config and ~/.cache paths.')
        LOG.warning(_xdg_import_error)
        _xdg_import_error = None


__version__ = '0.1'


LOG = _logging.getLogger('mutt-ldap')
LOG.addHandler(_logging.StreamHandler())
LOG.setLevel(_logging.ERROR)


class Config (_configparser.ConfigParser):
    def load(self, config_path):
        self.read_config_paths = self.read(self._get_config_paths(config_path))
        LOG.info(f'load configuration from {self.read_config_paths}')
        self._setup_defaults()

        # Check for an authorization file and load if found
        self.auth_config = None
        auth_file = self.get('auth', 'file', fallback="")
        if auth_file:
            self.auth_config = _configparser.ConfigParser()
            LOG.info(f'loading authorization file: {auth_file}')
            self.auth_config.read(auth_file)

    def get_connection_class(self):
        return CachedLDAPConnection if self.getboolean('cache', 'enable') else LDAPConnection

    def get_username(self):
        return self.auth_config.get('auth', 'user', fallback=self.get('auth', 'user', fallback='')) if self.auth_config else self.get('auth', 'user', fallback='')

    def get_password(self):
        # First, try to get the password command
        password_cmd = self.auth_config.get('auth', 'password-cmd', fallback=None) if self.auth_config else self.get('auth', 'password-cmd', fallback=None)
        # If a password command is provided, try to execute it to get the password
        if password_cmd:
            try:
<<<<<<< HEAD
                result = subprocess.run(_shlex.split(password_cmd), stdout=subprocess.PIPE, stderr=subprocess.PIPE, check=True)
                result = result.stdout.decode('utf-8').splitlines()[0] if result.stdout else ''
                return result.strip()
            except (subprocess.CalledProcessError, FileNotFoundError) as e:
                print(f"An error occurred while executing the password command: {e}", file=_sys.stderr)
=======
                result = subprocess.run(password_cmd.split(), stdout=subprocess.PIPE, stderr=subprocess.PIPE, check=True)
                return result.stdout.strip()
            except subprocess.CalledProcessError as e:
                print(f"An error occurred while executing the password command: {e}")
>>>>>>> 3d7e23a2

        # If password command is not provided or fails, fall back to password
        return self.auth_config.get('auth', 'password', fallback=self.get('auth', 'password', fallback='')) if self.auth_config else self.get('auth', 'password', fallback='')

    def _setup_defaults(self):
        default_encoding = _locale.getpreferredencoding(do_setlocale=True)
        for key in ['output-encoding', 'argv-encoding']:
            self.set('system', key, self.get('system', key, fallback=default_encoding))
        if not self.get('cache', 'path', fallback=''):
            self.set('cache', 'path', self._get_cache_path())
        if not self.get('cache', 'fields', fallback=''):
            # setup a reasonable default
            fields = ['mail', 'cn', 'displayName']  # used by format_entry()
            optional_column = self.get('results', 'optional-column', fallback="")
            if optional_column:
                fields.append(optional_column)
            self.set('cache', 'fields', ' '.join(fields))

    def _get_config_paths(self, config_path):
        "Get configuration file paths"
        if config_path:
            return [config_path]
        paths = []
        if _xdg_basedirectory:
            try:
                # Ensure base config dir exists and construct path to mutt-ldap.cfg
                base_cfg = _xdg_basedirectory.save_config_path('mutt-ldap')
                paths = [_os_path.join(base_cfg, 'mutt-ldap.cfg')]
            except Exception as e:
                LOG.warning(f'could not determine XDG config path: {e}')
        if not paths:
            base_cfg = _os_path.expanduser(_os_path.join('~', '.config', 'mutt-ldap'))
            if not _os_path.isdir(base_cfg):
                try:
                    _os.makedirs(base_cfg, exist_ok=True)
                except OSError as e:
                    LOG.warning(f'failed to create config directory {base_cfg}: {e}')
            paths = [_os_path.join(base_cfg, 'mutt-ldap.cfg')]
        return paths

    def _get_cache_path(self):
        "Get the cache file path"

        # Some versions of pyxdg don't have save_cache_path (0.20 and older)
        # See: https://bugs.freedesktop.org/show_bug.cgi?id=26458
        if _xdg_basedirectory and hasattr(_xdg_basedirectory, 'save_cache_path'):
            try:
                path = _xdg_basedirectory.save_cache_path('mutt-ldap')
            except Exception:
                self._log_xdg_import_error()
                path = _os_path.expanduser(_os_path.join('~', '.cache', 'mutt-ldap'))
        else:
            self._log_xdg_import_error()
            path = _os_path.expanduser(_os_path.join('~', '.cache', 'mutt-ldap'))
        if not _os_path.isdir(path):
            try:
                _os.makedirs(path, exist_ok=True)
            except OSError as e:
                LOG.warning(f'failed to create cache directory {path}: {e}')
        return _os_path.join(path, 'mutt-ldap.json')

    def _log_xdg_import_error(self):
        global _xdg_import_error
        if _xdg_import_error:
            LOG.warning('could not import xdg.BaseDirectory or lacking necessary support')
            LOG.warning(_xdg_import_error)
            _xdg_import_error = None


CONFIG = Config()
CONFIG.add_section('connection')
CONFIG.set('connection', 'server', 'domaincontroller.yourdomain.com')
CONFIG.set('connection', 'port', '389')  # set to 636 for default over SSL
CONFIG.set('connection', 'ssl', 'no')
CONFIG.set('connection', 'starttls', 'no')
CONFIG.set('connection', 'basedn', 'ou=x co.,dc=example,dc=net')
CONFIG.add_section('auth')
CONFIG.set('auth', 'user', '')
CONFIG.set('auth', 'password', '')
CONFIG.set('auth', 'file', '')
CONFIG.set('auth', 'gssapi', 'no')
CONFIG.add_section('query')
CONFIG.set('query', 'filter', '')  # only match entries according to this filter
CONFIG.set('query', 'search-fields', 'cn displayName uid mail')  # fields to wildcard search
CONFIG.add_section('results')
CONFIG.set('results', 'optional-column', '')  # mutt can display one optional column
CONFIG.add_section('cache')
CONFIG.set('cache', 'enable', 'yes')  # enable caching by default
CONFIG.set('cache', 'path', '')  # cache results here, defaults to XDG
CONFIG.set('cache', 'fields', '')  # fields to cache (if empty, setup in the main block)
CONFIG.set('cache', 'longevity-days', '14')  # Days before cache entries are invalidated
CONFIG.add_section('system')
CONFIG.set('system', 'output-encoding', '')  # match .muttrc's $charset
CONFIG.set('system', 'argv-encoding', '')


class LDAPConnection:
    """Wrap an LDAP connection supporting the 'with' statement (ldap3)"""

    def __init__(self, config=None):
        self.config = config or CONFIG
        self.server = None
        self.connection = None

    # Establish LDAP connection
    def __enter__(self):
        self.connect()
        return self

    # Unbind from LDAP server
    def __exit__(self, type, value, traceback):
        self.unbind()

    # Connect to LDAP server
    def connect(self):
        if self.connection is not None:
            raise RuntimeError('Already connected to the LDAP server')
        server_host = self.config.get('connection', 'server')
        server_port = self.config.getint('connection', 'port', fallback=389)
        use_ssl = self.config.getboolean('connection', 'ssl', fallback=False)
        protocol = 'ldaps' if use_ssl else 'ldap'
        url = f"{protocol}://{server_host}:{server_port}"
        LOG.info(f'connect to LDAP server at {url}')

        # Build ldap3 Server and Connection objects
        self.server = _L3Server(server_host, port=server_port, use_ssl=use_ssl, get_info=_L3_ALL)

        gssapi = self.config.getboolean('auth', 'gssapi', fallback=False)
        if gssapi:
            self.connection = _L3Connection(self.server, authentication=_L3_SASL, sasl_mechanism=_L3_GSSAPI, raise_exceptions=True, auto_bind=False)
        else:
            self.connection = _L3Connection(self.server, user=self.config.get_username(), password=self.config.get_password(), raise_exceptions=True, auto_bind=False)

        # Open socket, optionally StartTLS, then bind
        self.connection.open()
        if self.config.getboolean('connection', 'starttls', fallback=False) and not use_ssl:
            self.connection.start_tls()
        self.connection.bind()

    def unbind(self):
        if self.connection is None:
            return
        LOG.info('unbind from LDAP server')
        try:
            self.connection.unbind()
        finally:
            self.connection = None
            self.server = None

    def search(self, query):
        if self.connection is None:
            raise RuntimeError('Connect to the LDAP server before searching')

        # Compose filter
        post = '*' if query else ''
        fields = self.config.get('query', 'search-fields', fallback='').split()
        escaped = _l3_escape_filter_chars(query) if query else ''
        filterstr = '(|{})'.format(''.join([f'({field}=*{escaped}{post})' for field in fields]))
        query_filter = self.config.get('query', 'filter', fallback='')
        if query_filter:
            filterstr = f'(&({query_filter}){filterstr})'
        LOG.info(f'Searching for {filterstr}')

        # Limit attributes to those needed for output and caching
        cache_fields = self.config.get('cache', 'fields', fallback='').split()
        optional_column = self.config.get('results', 'optional-column', fallback="")
        needed = set(cache_fields) | {'mail', 'cn', 'displayName'}
        if optional_column:
            needed.add(optional_column)
        attrs = sorted(a for a in needed if a)

        try:
            self.connection.search(
                search_base=self.config.get('connection', 'basedn'),
                search_filter=filterstr,
                search_scope=_L3_SUBTREE,
                attributes=attrs
            )
        except _L3_LDAPException as e:
            # Admin limit handling in ldap3 raises a specific subclass in many versions;
            # fall back to class name inspection to avoid hard-coding imports across versions.
            if e.__class__.__name__ == 'LDAPAdminLimitExceededResult':
                LOG.warning(f'Could not handle query results: {e}')
                results = []
            else:
                raise
        else:
            results = self.connection.response or []

        # Yield entries in (dn, {attr: [str, ...]}) form
        for entry in results:
            if entry.get('type') != 'searchResEntry':
                continue
            dn = entry.get('dn', '')
            data = entry.get('attributes', {}) or {}
            yield self._stringify_entry((dn, data))

    # Convert LDAP entry to string
    def _stringify_entry(self, entry):
        dn, data = entry
        # Ensure string types and lists of strings
        return (
            str(dn),
            {
                k: [
                    (item.decode('utf-8', errors='replace') if isinstance(item, (bytes, bytearray)) else str(item))
                    for item in (v if isinstance(v, (list, tuple)) else [v])
                ]
                for k, v in data.items()
            }
        )


class CachedLDAPConnection (LDAPConnection):
    _cache_version = f'{__version__}.0'

    # Connect to LDAP server with caching (lazy connect)
    def connect(self):
        self._load_cache()

    # Unbind from LDAP server and save cache
    def unbind(self):
        if self.connection:
            super().unbind()
        if getattr(self, '_cache', None):
            self._save_cache()

    # Search LDAP with cache support
    def search(self, query):
        cache_hit, entries = self._cache_lookup(query=query)
        if cache_hit:
            LOG.info(f'Returning cached entries for {query}')
            for entry in entries:
                yield entry
            return

        if not self.connection:
            super().connect()

        entries = []
        keys = self.config.get('cache', 'fields', fallback='').split()
        for entry in super().search(query):
            dn, data = entry
            cached_data = {key: data[key] for key in keys if key in data} if keys else data
            entries.append((dn, cached_data))
            yield entry
        self._cache_store(query=query, entries=entries)

    # Load cache from file
    def _load_cache(self):
        path = _os_path.expanduser(self.config.get('cache', 'path'))
        LOG.info(f'load cache from {path}')
        self._cache = {}
        try:
            with open(path, encoding=_locale.getpreferredencoding(False)) as f:
                data = _json.load(f)
        except OSError as e:  # probably "No such file"
            LOG.debug(f'Cache not available: {e}')
        except (ValueError, KeyError) as e:  # probably a corrupt cache file
            LOG.warning(f'Error parsing cache: {e}')
        else:
            if data.get('version') == self._cache_version:
                self._cache = data.get('queries', {})
            else:
                LOG.debug(f'Dropping outdated local cache {data.get("version")} != {self._cache_version}')
        self._cull_cache()

    # Save cache to file
    def _save_cache(self):
        path = _os_path.expanduser(self.config.get('cache', 'path'))
        LOG.info(f'save cache to {path}')
        data = {'queries': self._cache, 'version': self._cache_version}
        cache_dir = _os_path.dirname(path) or '.'
        try:
            _os.makedirs(cache_dir, exist_ok=True)
        except OSError as e:
            LOG.warning(f'failed to create cache directory {cache_dir}: {e}')
        with open(path, 'w', encoding=_locale.getpreferredencoding(False)) as f:
            _json.dump(data, f, indent=2, separators=(',', ': '))
            f.write('\n')

    def _cache_store(self, query, entries):
        self._cache[self._cache_key(query)] = {'entries': entries, 'time': _time.time()}

    def _cache_lookup(self, query):
        data = self._cache.get(self._cache_key(query=query), None)
        return (True, data['entries']) if data else (False, None)

    def _cache_key(self, query):
        return str((self._config_id(), query))

    def _config_id(self):
        """Return a unique ID representing the current configuration"""
        return _hashlib.sha1(_pickle.dumps(self.config)).hexdigest()

    def _cull_cache(self):
        cull_days = self.config.getint('cache', 'longevity-days')
        expire = _time.time() - cull_days * 24 * 60 * 60
        self._cache = {k: v for k, v in self._cache.items() if v.get('time', 0) >= expire}


# Format the output columns for Mutt
def format_columns(address, data):
    yield address
    yield data.get('displayName', data.get('cn', ['']))[-1]
    optional_column = CONFIG.get('results', 'optional-column', fallback="")
    if optional_column and optional_column in data and data[optional_column]:
        yield data[optional_column][-1]


# Format LDAP entry for Mutt
def format_entry(entry):
    cn, data = entry
    if 'mail' in data:
        for m in data['mail']:
            # http://www.mutt.org/doc/manual/manual-4.html#ss4.5
            # Describes the format mutt expects: address\tname
            yield '\t'.join(format_columns(m, data))


def _check_dependency_compatibility():
    """Check library versions and warn if they are likely incompatible with recent releases"""
    try:
        import ldap3 as _ldap3
        ldap3_version = getattr(_ldap3, '__version__', '')
        # ldap3 2.6+ recommended; 2.9+ widely deployed
        parts = str(ldap3_version).split('.')
        major = int(parts[0]) if parts and parts[0].isdigit() else 0
        if major and major < 2:
            LOG.warning(f'ldap3 {ldap3_version} detected; ldap3 >= 2.x is recommended.')
    except Exception as e:
        LOG.debug(f'Could not determine ldap3 version: {e}')
    if _xdg_basedirectory is None:
        LOG.warning('python-xdg not available; falling back to ~/.config and ~/.cache paths.')


def main():
    # CLI entry point for performing LDAP lookups for mutt
    parser = argparse.ArgumentParser(
        prog='mutt-ldap',
        formatter_class=argparse.RawDescriptionHelpFormatter,
        description=textwrap.dedent('''\
            LDAP address searches for Mutt
            --------------------------------
            This script provides an interface to perform LDAP searches
            for email addresses and contact information, formatted
            specifically for use with the Mutt email client.
        '''),
        epilog=textwrap.dedent('''\
            License: GPL-3.0-or-later
            Repository: https://github.com/wberrier/mutt-ldap
            Authors: W. Trevor King, Wade Berrier, Niels de Vos
        ''')
    )
    parser.add_argument('--version', action='version', version=__version__)
    parser.add_argument('query', nargs='+', help='Search query for the LDAP directory')
    parser.add_argument('--config', help='Path to the configuration file')
    parser.add_argument('--verbose', action='store_true', help='Increase output verbosity')
    args = parser.parse_args()

    if args.verbose:
        LOG.setLevel(_logging.INFO)

    _check_dependency_compatibility()

    # Configuration loading and LDAP search logic:
    CONFIG.load(args.config)

<<<<<<< HEAD
    # Configure stdout encoding to match configured output encoding
    try:
        desired_encoding = CONFIG.get('system', 'output-encoding', fallback=_locale.getpreferredencoding(False))
        if hasattr(_sys.stdout, 'reconfigure'):
            _sys.stdout.reconfigure(encoding=desired_encoding)
    except Exception as e:
        LOG.debug(f'Could not set stdout encoding: {e}')

=======
>>>>>>> 3d7e23a2
    query = ' '.join(args.query)

    connection_class = CONFIG.get_connection_class()
    addresses = []
    try:
        with connection_class(CONFIG) as connection:
            for entry in connection.search(query):
                for line in format_entry(entry):
                    addresses.append(line)
    except _L3_LDAPException as e:
        print(f'LDAP error: {e}', file=_sys.stderr)
        _sys.exit(2)

    # Print only the addresses, one per line, suitable for mutt
    if addresses:
        print('\n'.join(addresses))

    if args.verbose:
        print(f"Search query: {query}", file=_sys.stderr)


if __name__ == '__main__':
    main()<|MERGE_RESOLUTION|>--- conflicted
+++ resolved
@@ -27,11 +27,6 @@
 import logging as _logging
 import os as _os
 import os.path as _os_path
-<<<<<<< HEAD
-import pickle as _pickle
-import shlex as _shlex
-=======
->>>>>>> 3d7e23a2
 import subprocess
 import pickle as _pickle
 import sys as _sys
@@ -95,18 +90,10 @@
         # If a password command is provided, try to execute it to get the password
         if password_cmd:
             try:
-<<<<<<< HEAD
-                result = subprocess.run(_shlex.split(password_cmd), stdout=subprocess.PIPE, stderr=subprocess.PIPE, check=True)
-                result = result.stdout.decode('utf-8').splitlines()[0] if result.stdout else ''
-                return result.strip()
-            except (subprocess.CalledProcessError, FileNotFoundError) as e:
-                print(f"An error occurred while executing the password command: {e}", file=_sys.stderr)
-=======
                 result = subprocess.run(password_cmd.split(), stdout=subprocess.PIPE, stderr=subprocess.PIPE, check=True)
                 return result.stdout.strip()
             except subprocess.CalledProcessError as e:
                 print(f"An error occurred while executing the password command: {e}")
->>>>>>> 3d7e23a2
 
         # If password command is not provided or fails, fall back to password
         return self.auth_config.get('auth', 'password', fallback=self.get('auth', 'password', fallback='')) if self.auth_config else self.get('auth', 'password', fallback='')
@@ -475,17 +462,6 @@
     # Configuration loading and LDAP search logic:
     CONFIG.load(args.config)
 
-<<<<<<< HEAD
-    # Configure stdout encoding to match configured output encoding
-    try:
-        desired_encoding = CONFIG.get('system', 'output-encoding', fallback=_locale.getpreferredencoding(False))
-        if hasattr(_sys.stdout, 'reconfigure'):
-            _sys.stdout.reconfigure(encoding=desired_encoding)
-    except Exception as e:
-        LOG.debug(f'Could not set stdout encoding: {e}')
-
-=======
->>>>>>> 3d7e23a2
     query = ' '.join(args.query)
 
     connection_class = CONFIG.get_connection_class()
